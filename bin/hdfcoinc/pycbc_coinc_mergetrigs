#!/usr/bin/python
""" This program adds single detector hdf trigger files together.
"""
import numpy, argparse, h5py, logging

def changes(arr):
    from pycbc.future import unique
    l = numpy.where(arr[:-1] != arr[1:])[0]
    l = numpy.concatenate(([0], l+1, [len(arr)]))
    return unique(l)

def collect(key, files):
    data = []
    for fname in files:
        fin = h5py.File(fname)
        if key in fin:
            data += [fin[key][:]]
        fin.close()
    return numpy.concatenate(data)

def region(f, key, indices, boundaries):
    dset = f[key]
    refs = []
    for j, i in enumerate(indices):
        l, r = boundaries[j], boundaries[j+1]
        refs.append(dset.regionref[l:r]) 
    f.create_dataset(key+'_template', data=refs,
                     dtype=h5py.special_dtype(ref=h5py.RegionReference))

parser = argparse.ArgumentParser()
parser.add_argument('--trigger-files', nargs='+')
parser.add_argument('--output-file')
parser.add_argument('--bank-file')
parser.add_argument('--verbose', '-v', action='count')
args = parser.parse_args()

logging.basicConfig(format='%(asctime)s : %(message)s', level=logging.INFO) 

f = h5py.File(args.output_file, 'w')

<<<<<<< HEAD
def hash_lookup(bank_file):
    return h5py.File(bank_file, 'r')['template_hash'][:]

logging.info("getting the list of columns from a representative file")
empty = True
=======
logging.info("getting the list of columns from a representative file")
>>>>>>> 1a10d38c
trigger_columns = []
ifo = None
for fname in args.trigger_files:
    f2 = h5py.File(fname, 'r')
    ifo = f2.keys()[0]
    if len(f2[ifo].keys()) > 0:
        k = f2[ifo].keys()
<<<<<<< HEAD
        k.remove('search')
        trigger_columns = f2[ifo][k[0]].keys()
=======
        trigger_columns = f2[ifo].keys()
        if not 'template_hash' in trigger_columns:
            f2.close()
            continue
        trigger_columns.remove('search')
        trigger_columns.remove('template_hash')
>>>>>>> 1a10d38c
        f2.close()
        break
    f2.close()

for col in trigger_columns:
    logging.info("trigger column: %s" % col)

logging.info('reading the metadata from the files')
start = numpy.array([], dtype=numpy.float64)
end = numpy.array([], dtype=numpy.float64)
for filename in args.trigger_files:
    data = h5py.File(filename, 'r')
    s, e = data['%s/search/start_time' % ifo][:], data['%s/search/end_time' % ifo][:]
    start, end = numpy.append(start, s), numpy.append(end, e)
    data.close()    
f['%s/search/start_time' % ifo], f['%s/search/end_time' % ifo] = start, end   


logging.info('reading the trigger columns from the input files')
<<<<<<< HEAD
hashes = hash_lookup(args.bank_file)

for i, h in enumerate(hashes):
    for col in trigger_columns:
        data = []
        for fname in args.trigger_files:
            fin = h5py.File(fname)
            if '%s/%s' % (ifo, h) in fin:
                data += [fin['%s/%s/%s' % (ifo, h, col)][:]]
            fin.close()
        f.create_dataset('%s/%s/%s' % (ifo, i, col), 
                 data=numpy.concatenate(data), compression='gzip', shuffle=True) 
=======
hashes = h5py.File(args.bank_file, 'r')['template_hash'][:]
trigger_hashes = collect('%s/template_hash' % ifo, args.trigger_files)
trigger_sort = trigger_hashes.argsort()
trigger_hashes = trigger_hashes[trigger_sort]
template_boundaries = changes(trigger_hashes)
template_ids = numpy.searchsorted(hashes, trigger_hashes[template_boundaries[:-1]])
del trigger_hashes

idlen = (template_boundaries[1:] - template_boundaries[:-1])
f.create_dataset('%s/template_id' % ifo, data=numpy.repeat(template_ids, idlen), 
                 compression='gzip', shuffle=True)
f['%s/template_boundaries' % ifo] = template_boundaries 

for col in trigger_columns:
    key = '%s/%s' % (ifo, col)
    logging.info('reading %s' % col)
    data = collect(key, args.trigger_files)[trigger_sort]
    logging.info('writing %s to file' % col)
    dset = f.create_dataset(key, data=data, compression='gzip')
    del data
    region(f, key, template_ids, template_boundaries) 
f.close()
>>>>>>> 1a10d38c
logging.info('done')<|MERGE_RESOLUTION|>--- conflicted
+++ resolved
@@ -38,33 +38,19 @@
 
 f = h5py.File(args.output_file, 'w')
 
-<<<<<<< HEAD
-def hash_lookup(bank_file):
-    return h5py.File(bank_file, 'r')['template_hash'][:]
-
 logging.info("getting the list of columns from a representative file")
-empty = True
-=======
-logging.info("getting the list of columns from a representative file")
->>>>>>> 1a10d38c
 trigger_columns = []
-ifo = None
 for fname in args.trigger_files:
     f2 = h5py.File(fname, 'r')
     ifo = f2.keys()[0]
     if len(f2[ifo].keys()) > 0:
         k = f2[ifo].keys()
-<<<<<<< HEAD
-        k.remove('search')
-        trigger_columns = f2[ifo][k[0]].keys()
-=======
         trigger_columns = f2[ifo].keys()
         if not 'template_hash' in trigger_columns:
             f2.close()
             continue
         trigger_columns.remove('search')
         trigger_columns.remove('template_hash')
->>>>>>> 1a10d38c
         f2.close()
         break
     f2.close()
@@ -84,20 +70,6 @@
 
 
 logging.info('reading the trigger columns from the input files')
-<<<<<<< HEAD
-hashes = hash_lookup(args.bank_file)
-
-for i, h in enumerate(hashes):
-    for col in trigger_columns:
-        data = []
-        for fname in args.trigger_files:
-            fin = h5py.File(fname)
-            if '%s/%s' % (ifo, h) in fin:
-                data += [fin['%s/%s/%s' % (ifo, h, col)][:]]
-            fin.close()
-        f.create_dataset('%s/%s/%s' % (ifo, i, col), 
-                 data=numpy.concatenate(data), compression='gzip', shuffle=True) 
-=======
 hashes = h5py.File(args.bank_file, 'r')['template_hash'][:]
 trigger_hashes = collect('%s/template_hash' % ifo, args.trigger_files)
 trigger_sort = trigger_hashes.argsort()
@@ -120,5 +92,4 @@
     del data
     region(f, key, template_ids, template_boundaries) 
 f.close()
->>>>>>> 1a10d38c
 logging.info('done')