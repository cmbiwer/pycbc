# Copyright (C) 2016  Christopher M. Biwer, Collin Capano
# This program is free software; you can redistribute it and/or modify it
# under the terms of the GNU General Public License as published by the
# Free Software Foundation; either version 3 of the License, or (at your
# option) any later version.
#
# This program is distributed in the hope that it will be useful, but
# WITHOUT ANY WARRANTY; without even the implied warranty of
# MERCHANTABILITY or FITNESS FOR A PARTICULAR PURPOSE.  See the GNU General
# Public License for more details.
#
# You should have received a copy of the GNU General Public License along
# with this program; if not, write to the Free Software Foundation, Inc.,
# 51 Franklin Street, Fifth Floor, Boston, MA  02110-1301, USA.


#
# =============================================================================
#
#                                   Preamble
#
# =============================================================================
#
"""
This modules provides classes and functions for evaluating the prior
for parameter estimation.
"""

import numpy
<<<<<<< HEAD
=======
from pycbc.io import record
>>>>>>> ad28c07d

class PriorEvaluator(object):
    """
    Callable class that calculates the prior.

    Parameters
    ----------
    variable_args : list
        A list of strings that contain the names of the variable parameters and
        the order they are expected when the class is called.
    \*distributions :
        The rest of the arguments must be instances of distributions describing
        the priors on the variable parameters. A single distribution may contain
        multiple parameters. The set of all params across the distributions
        (retrieved from the distributions' params attribute) must be the same
        as the set of variable_args provided.
    \*\*kwargs :
        Valid keyword arguments include `constraints`. `constraints` is a list
        functions that accept a dict of parameters with the parameter name as
        the key. If the constraint is satisfied the function should return
        True, if the constraint is violated, then the function should return
        False.

    Attributes
    ----------
    variable_args : tuple
        The parameters expected when the evaluator is called.
    distributions : list
        The distributions for the parameters.
    constraints : list
        A list of functions to test if parameter values obey multi-dimensional
        constraints.

    Examples
    --------
    An example of creating a prior with constraint that total mass must
    be below 30.

    >>> from pycbc.inference import distributions
    >>> from pycbc.inference import prior
    >>> def mtotal_lt_30(params):
        ...    return True if params["mass1"] + params["mass2"] < 30 else False
    >>> mass_lim = (2, 50)
    >>> uniform_prior = distributions.Uniform(mass1=mass_lim, mass2=mass_lim)
    >>> prior_eval = prior.PriorEvaluator(["mass1", "mass2"], uniform_prior,
        ...                               constraints=[mtotal_lt_30])
    >>> print prior_eval([20, 1])

    """

    def __init__(self, variable_args, *distributions, **kwargs):

        # store the names of the variable params
        self.variable_args = tuple(variable_args)
        # store the distributions
        self.distributions = distributions
        # store the constraints
        self.constraints = kwargs["constraints"] \
                                  if "constraints" in kwargs.keys() else []

        # check that all of the variable args are described by the given
        # distributions
        distparams = set()
        [distparams.update(set(dist.params)) for dist in distributions]
        varset = set(self.variable_args)
        missing_params = distparams - varset
        if missing_params:
            raise ValueError("provided variable_args do not include "
                "parameters %s" %(','.join(missing_params)) + " which are "
                "required by the provided distributions")
        extra_params = varset - distparams
        if extra_params:
            raise ValueError("variable_args %s " %(','.join(extra_params)) +
                "are not in any of the provided distributions")

    def apply_boundary_conditions(self, params):
        """Applies each distributions' boundary conditions to the given list
        of parameters, returning a new list with the conditions applied.

        Parameters
        ----------
        params : list
            List of parameters to apply conditions to. The order of the
            parameters is assumed to be the same as self.variable_args.

        Returns
        -------
        list
            List of the parameters after each distribution's
            `apply_boundary_conditions` function has been applied.
        """
        params = dict(zip(self.variable_args, params))
        for dist in self.distributions:
            params.update(dist.apply_boundary_conditions(**params))
        return [params[p] for p in self.variable_args]

    def __call__(self, params):
        """ Evalualate prior for parameters.
        """
        params = dict(zip(self.variable_args, params))
<<<<<<< HEAD
        return numpy.float64(sum([d(**params) for d in self.distributions]))
=======
        for constraint in self.constraints:
            if not constraint(params):
                return -numpy.inf
        return sum([d(**params) for d in self.distributions])
>>>>>>> ad28c07d

    def rvs(self, size=1):
        """ Rejection samples the prior parameter space.
        """

        # create output FieldArray
        out = record.FieldArray(size, dtype=[(arg, float)
                                    for arg in self.variable_args])

        # loop until enough samples accepted
        n = 0
        while n < size:

            # draw samples
            samples = {}
            for dist in self.distributions:
                draw = dist.rvs(1)
                for param in dist.params:
                     samples[param] = draw[param][0]
            vals = numpy.array([samples[arg] for arg in self.variable_args])

            # determine if all parameter values are in prior space
            # if they are then add to output
            if self(vals) > -numpy.inf:
                 out[n] = vals
                 n += 1

        return out
<|MERGE_RESOLUTION|>--- conflicted
+++ resolved
@@ -27,10 +27,7 @@
 """
 
 import numpy
-<<<<<<< HEAD
-=======
 from pycbc.io import record
->>>>>>> ad28c07d
 
 class PriorEvaluator(object):
     """
@@ -131,14 +128,10 @@
         """ Evalualate prior for parameters.
         """
         params = dict(zip(self.variable_args, params))
-<<<<<<< HEAD
-        return numpy.float64(sum([d(**params) for d in self.distributions]))
-=======
         for constraint in self.constraints:
             if not constraint(params):
                 return -numpy.inf
         return sum([d(**params) for d in self.distributions])
->>>>>>> ad28c07d
 
     def rvs(self, size=1):
         """ Rejection samples the prior parameter space.
