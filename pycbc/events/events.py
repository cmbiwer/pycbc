# Copyright (C) 2012  Alex Nitz
# This program is free software; you can redistribute it and/or modify it
# under the terms of the GNU General Public License as published by the
# Free Software Foundation; either version 3 of the License, or (at your
# self.option) any later version.
#
# This program is distributed in the hope that it will be useful, but
# WITHOUT ANY WARRANTY; without even the implied warranty of
# MERCHANTABILITY or FITNESS FOR A PARTICULAR PURPOSE.  See the GNU General
# Public License for more details.
#
# You should have received a copy of the GNU General Public License along
# with this program; if not, write to the Free Software Foundation, Inc.,
# 51 Franklin Street, Fifth Floor, Boston, MA  02110-1301, USA.


#
# =============================================================================
#
#                                   Preamble
#
# =============================================================================
#
"""This modules defines functions for clustering and thresholding timeseries to
produces event triggers
"""
import glue.ligolw.utils.process
import lal, numpy, copy, os.path, pycbc

from pycbc.types import Array
from pycbc.types import convert_to_process_params_dict
from pycbc.scheme import schemed
from pycbc.detector import Detector

from . import coinc

@schemed("pycbc.events.threshold_")
def threshold(series, value):
    """Return list of values and indices values over threshold in series.
    """

@schemed("pycbc.events.threshold_")
def threshold_and_cluster(series, threshold, window):
    """Return list of values and indices values over threshold in series.
    """

def fc_cluster_over_window_fast(times, values, window_length):
    """ Reduce the events by clustering over a window using
    the FindChirp clustering algorithm

    Parameters
    -----------
    indices: Array
        The list of indices of the SNR values
    snr: Array
        The list of SNR value
    window_size: int
        The size of the window in integer samples.

    Returns
    -------
    indices: Array
        The reduced list of indices of the SNR values
    """
    if window_length <= 0:
        return numpy.arange(len(times))

    from scipy.weave import inline
    indices = numpy.zeros(len(times), dtype=int)
    tlen = len(times)
    k = numpy.zeros(1, dtype=int)
    absvalues = abs(values)
    times = times.astype(int)
    code = """
        int j = 0;
        for (int i=0; i < tlen; i++){
            if ((times[i] - times[indices[j]]) > window_length){
                j += 1;
                indices[j] = i;
            }
            else if (absvalues[i] > absvalues[indices[j]]){
                indices[j] = i;
            }
        }
        k[0] = j;
    """
    inline(code, ['times', 'absvalues', 'window_length', 'indices', 'tlen', 'k'],
                 extra_compile_args=['-march=native -O3 -w'])
    return indices[0:k[0]+1]

def cluster_reduce(idx, snr, window_size):
    """ Reduce the events by clustering over a window

    Parameters
    -----------
    indices: Array
        The list of indices of the SNR values
    snr: Array
        The list of SNR value
    window_size: int
        The size of the window in integer samples.

    Returns
    -------
    indices: Array
        The list of indices of the SNR values
    snr: Array
        The list of SNR values
    """
    ind = fc_cluster_over_window_fast(idx, snr, window_size)
    return idx.take(ind), snr.take(ind)

def findchirp_cluster_over_window(times, values, window_length):
    indices = numpy.zeros(len(times), dtype=int)
    j = 0
    for i in xrange(len(times)):
        if times[i] - times[indices[j]] > window_length:
            j += 1
            indices[j] = i
        else:
            if abs(values[i]) > abs(values[indices[j]]):
                indices[j] = i
            else:
                continue
    return indices[0:j+1]

def newsnr(snr, reduced_x2, q=6.):
    """Calculate the re-weighted SNR statistic ('newSNR') from given SNR and
    reduced chi-squared values. See http://arxiv.org/abs/1208.3491 for
    definition.
    """
    newsnr = numpy.array(snr, ndmin=1)
    reduced_x2 = numpy.array(reduced_x2, ndmin=1)

    # newsnr is only different from snr if reduced chisq > 1
    ind = numpy.where(reduced_x2 > 1.)[0]
    newsnr[ind] *= ( 0.5 * (1. + reduced_x2[ind] ** (q/2.)) ) ** (-1./q)

    if len(newsnr) > 1:
        return newsnr
    else:
        return newsnr[0]

class EventManager(object):
    def __init__(self, opt, column, column_types, **kwds):
        self.opt = opt
        self.global_params = kwds

        self.event_dtype = [ ('template_id', int) ]
        for column, coltype in zip (column, column_types):
            self.event_dtype.append( (column, coltype) )

        self.events = numpy.array([], dtype=self.event_dtype)
        self.template_params = []
        self.template_index = -1
        self.template_events = numpy.array([], dtype=self.event_dtype)

    @classmethod
    def from_multi_ifo_interface(cls, opt, ifo, column, column_types, **kwds):
        """
        To use this for a single ifo from the multi ifo interface requires
        some small fixing of the opt structure. This does that. As we edit the
        opt structure the process_params table will not be correct.
        """
        opt = copy.deepcopy(opt)
        opt_dict = vars(opt)
        for arg, value in opt_dict.items():
            if isinstance(value, dict):
                setattr(opt, arg, getattr(opt, arg)[ifo])
        return cls(opt, column, column_types, **kwds)

    def chisq_threshold(self, value, num_bins, delta=0):
        remove = []
        for i, event in enumerate(self.events):
            xi = event['chisq'] / (event['chisq_dof'] / 2 + 1 + delta * event['snr'].conj() * event['snr'])
            if xi > value:
                remove.append(i)
        self.events = numpy.delete(self.events, remove)

    def newsnr_threshold(self, threshold):
        """ Remove events with newsnr smaller than given threshold
        """
        if not self.opt.chisq_bins:
            raise RuntimeError('Chi-square test must be enabled in order to use newsnr threshold')

        remove = [i for i, e in enumerate(self.events) if \
            newsnr(abs(e['snr']), e['chisq'] / e['chisq_dof']) < threshold]
        self.events = numpy.delete(self.events, remove)

    def maximize_over_bank(self, tcolumn, column, window):
        if len(self.events) == 0:
            return

        self.events = numpy.sort(self.events, order=tcolumn)
        cvec = self.events[column]
        tvec = self.events[tcolumn]

        indices = []
#        mint = tvec.min()
#        maxt = tvec.max()
#        edges = numpy.arange(mint, maxt, window)

#        # Get the location of each time bin
#        bins = numpy.searchsorted(tvec, edges)
#        bins = numpy.append(bins, len(tvec))
#        for i in range(len(bins)-1):
#            kmin = bins[i]
#            kmax = bins[i+1]
#            if kmin == kmax:
#                continue
#            event_idx = numpy.argmax(cvec[kmin:kmax]) + kmin
#            indices.append(event_idx)

        # This algorithm is confusing, but it is what lalapps_inspiral does
        # REMOVE ME!!!!!!!!!!!
        gps = tvec.astype(numpy.float64) / self.opt.sample_rate + self.opt.gps_start_time
        gps_sec  = numpy.floor(gps)
        gps_nsec = (gps - gps_sec) * 1e9

        wnsec = int(window * 1e9 / self.opt.sample_rate)
        win = gps_nsec.astype(int) / wnsec

        indices.append(0)
        for i in xrange(len(tvec)):
            if gps_sec[i] == gps_sec[indices[-1]] and  win[i] == win[indices[-1]]:
                    if abs(cvec[i]) > abs(cvec[indices[-1]]):
                        indices[-1] = i
            else:
                indices.append(i)

        self.events = numpy.take(self.events, indices)

    def add_template_events(self, columns, vectors):
        """ Add a vector indexed """
        # initialize with zeros - since vectors can be None, look for the
        # first one that isn't
        new_events = None
        for v in vectors:
            if v is not None:
                new_events = numpy.zeros(len(v), dtype=self.event_dtype)
                break
        # they shouldn't all be None
        assert new_events is not None
        new_events['template_id'] = self.template_index
        for c, v in zip(columns, vectors):
            if v is not None:
                if isinstance(v, Array):
                    new_events[c] = v.numpy()
                else:
                    new_events[c] = v
        self.template_events = numpy.append(self.template_events, new_events)

    def cluster_template_events(self, tcolumn, column, window_size):
        """ Cluster the internal events over the named column
        """
        cvec = self.template_events[column]
        tvec = self.template_events[tcolumn]
        #indices = findchirp_cluster_over_window(tvec, cvec, window_size)
        indices = fc_cluster_over_window_fast(tvec, cvec, window_size)
        self.template_events = numpy.take(self.template_events, indices)

    def new_template(self, **kwds):
        self.template_params.append(kwds)
        self.template_index += 1

    def add_template_params(self, **kwds):
        self.template_params[-1].update(kwds)

    def finalize_template_events(self):
        self.events = numpy.append(self.events, self.template_events)
        self.template_events = numpy.array([], dtype=self.event_dtype)

    def make_output_dir(self, outname):
        path = os.path.dirname(outname)
        if path != '':
            if not os.path.exists(path) and path is not None:
                os.makedirs(path)

    def write_events(self, outname):
        """ Write the found events to a sngl inspiral table
        """ 
        self.make_output_dir(outname)
        
        if '.xml' in outname:
            self.write_to_xml(outname)
        elif '.hdf' in outname:
            self.write_to_hdf(outname)
        else:
            raise ValueError('Cannot write to this format')
    
    def write_to_hdf(self, outname):  
<<<<<<< HEAD
        def changes(arr):
            from pycbc.future import unique
            l = numpy.where(arr[:-1] != arr[1:])[0]
            l = numpy.concatenate(([0], l+1, [len(arr)]))
            return unique(l)
          
        class fw(object):
            def __init__(self, name, prefix, groups, hashes):
                import h5py
                self.f = h5py.File(name, 'w')
                self.prefix = prefix
                self.groups = groups
                self.hashes = hashes
                
            def __setitem__(self, name, data):
                for i in range(len(self.groups) - 1):
                    col = self.prefix + '/' + str(self.hashes[i]) + '/' + name
                    group_data = data[self.groups[i]:self.groups[i+1]]
                    self.f.create_dataset(col, data=group_data, compression='gzip')
                       
        self.events.sort(order='template_id')
        
=======
        class fw(object):
            def __init__(self, name, prefix):
                import h5py
                self.f = h5py.File(name, 'w')
                self.prefix = prefix

            def __setitem__(self, name, data):
                col = self.prefix + '/' + name
                self.f.create_dataset(col, data=data, 
                                      compression='gzip', 
                                      compression_opts=9,
                                      shuffle=True)
                       
        self.events.sort(order='template_id')
              
>>>>>>> 1a10d38c
        # Template id hack
        m1 = numpy.array([p['tmplt'].mass1 for p in self.template_params], dtype=numpy.float32)
        m2 = numpy.array([p['tmplt'].mass2 for p in self.template_params], dtype=numpy.float32)
        s1 = numpy.array([p['tmplt'].spin1z for p in self.template_params], dtype=numpy.float32)
<<<<<<< HEAD
        s2 = numpy.array([p['tmplt'].spin2z for p in self.template_params], dtype=numpy.float32)
    
=======
        s2 = numpy.array([p['tmplt'].spin2z for p in self.template_params], dtype=numpy.float32) 
>>>>>>> 1a10d38c
        th = numpy.zeros(len(m1), dtype=int)
        for j, v in enumerate(zip(m1, m2, s1, s2)):
            th[j] = hash(v)
        
        tid = self.events['template_id']
<<<<<<< HEAD
        ifo = self.opt.channel_name[0:2]
        ctid = changes(tid)
        hs = th[tid][ctid[0:-1]]
        f = fw(outname, ifo, ctid, hs)
=======
        f = fw(outname, self.opt.channel_name[0:2])
>>>>>>> 1a10d38c
        
        if len(self.events):
            f['snr'] = abs(self.events['snr'])
            f['coa_phase'] = numpy.angle(self.events['snr'])
            f['chisq'] = self.events['chisq']
            f['bank_chisq'] = self.events['bank_chisq']
            f['cont_chisq'] = self.events['cont_chisq']
            f['end_time'] = self.events['time_index'] / float(self.opt.sample_rate) + self.opt.gps_start_time
            
            template_sigmasq = numpy.array([t['sigmasq'] for t in self.template_params], dtype=numpy.float32)
            f['sigmasq'] = template_sigmasq[tid]
         
<<<<<<< HEAD
            cont_dof = self.opt.autochi_number_points if self.opt.autochi_onesided else 2 * self.opt.autochi_number_points
            f['cont_chisq_dof'] = numpy.repeat(cont_dof, len(self.events))
            f['bank_chisq_dof'] = numpy.repeat(10, len(self.events))      
=======
            # FIXME: Can we get this value from the autochisq instance?
            cont_dof = self.opt.autochi_number_points
            if self.opt.autochi_onesided is None:
                cont_dof = cont_dof * 2
            if self.opt.autochi_two_phase:
                cont_dof = cont_dof * 2
            if self.opt.autochi_max_valued_dof:
                cont_dof = self.opt.autochi_max_valued_dof
            f['cont_chisq_dof'] = numpy.repeat(cont_dof, len(self.events))
            f['bank_chisq_dof'] = numpy.repeat(10, len(self.events))
>>>>>>> 1a10d38c

            if 'chisq_dof' in self.events.dtype.names:
                f['chisq_dof'] = self.events['chisq_dof'] / 2 + 1
            else:
                f['chisq_dof'] = numpy.zeros(len(self.events))

<<<<<<< HEAD
=======
            f['template_hash'] = th[tid]
            
>>>>>>> 1a10d38c
        if self.opt.trig_start_time:
            f.f['%s/search/start_time' % ifo] = numpy.array([self.opt.trig_start_time])
        else:
            f.f['%s/search/start_time' % ifo] = numpy.array([self.opt.gps_start_time + self.opt.segment_start_pad])
            
        if self.opt.trig_end_time:
            f.f['%s/search/end_time' % ifo] = numpy.array([self.opt.trig_end_time])
        else:
            f.f['%s/search/end_time' % ifo] = numpy.array([self.opt.gps_end_time - self.opt.segment_end_pad])

    def write_to_xml(self, outname):
        """ Write the found events to a sngl inspiral table 
        """
        outdoc = glue.ligolw.ligolw.Document()
        outdoc.appendChild(glue.ligolw.ligolw.LIGO_LW())

        ifo = self.opt.channel_name[0:2]

        proc_id = glue.ligolw.utils.process.register_to_xmldoc(outdoc,
                        "inspiral", self.opt.__dict__, comment="", ifos=[ifo],
                        version=glue.git_version.id,
                        cvs_repository=glue.git_version.branch,
                        cvs_entry_time=glue.git_version.date).process_id

        # Create sngl_inspiral table ###########################################
        sngl_table = glue.ligolw.lsctables.New(\
                                       glue.ligolw.lsctables.SnglInspiralTable)
        self._add_sngls_to_output(sngl_table, proc_id)
        outdoc.childNodes[0].appendChild(sngl_table)
                
        # Create Search Summary Table ########################################
        search_summary_table = self._create_search_summary_table(proc_id,
                                                               len(sngl_table))
        outdoc.childNodes[0].appendChild(search_summary_table)
        
        # Create Filter Table ########################################
        filter_table = self._create_filter_table(proc_id)
        outdoc.childNodes[0].appendChild(filter_table)
        
        # SumVars Table ########################################
        search_summvars_table = self._create_search_summvars_table(proc_id)
        outdoc.childNodes[0].appendChild(search_summvars_table)
        
        # SumValue Table ########################################
        summ_value_table = self._create_summ_val_table(proc_id)
        outdoc.childNodes[0].appendChild(summ_value_table)
        
        # Write out file #####################################################
        glue.ligolw.utils.write_filename(outdoc, outname,
                                         gz=outname.endswith('gz'))    

    def _add_sngls_to_output(self, sngl_table, proc_id, ifo=None, channel=None,
                             start_time=None, sample_rate=None,
                             multi_ifo=False):
        """
        Add events to sngl inspiral table.
        """
        if multi_ifo and ifo is not None:
            err_msg = "If using multiple ifos you cannot supply the ifo kwarg "
            err_msg += "to _add_sngls_to_output"
            raise ValueError(err_msg)

        if start_time is None:
            start_time = lal.LIGOTimeGPS(self.opt.gps_start_time)
        if sample_rate is None:
            sample_rate = self.opt.sample_rate
        if ifo is None and not multi_ifo:
            ifo = self.opt.channel_name[0:2]
        if channel is None:
            if multi_ifo:
                channel = {}
                for ifo in self.ifos:
                    channel[ifo] = self.opt.channel_name[ifo].split(':')[1]
            else:            
                channel = self.opt.channel_name.split(':')[1]

        for event_num, event in enumerate(self.events):
            tind = event['template_id']

            tmplt = self.template_params[tind]['tmplt']

            row = copy.deepcopy(tmplt)

            snr = event['snr']
            idx = event['time_index']
            end_time = start_time + float(idx) / sample_rate

            if multi_ifo:
                sigmasq = self.template_params[tind]['sigmasq'][ifo]
                ifo = self.ifo_reverse[event['ifo']]
                row.channel = channel[ifo]
            else:
                sigmasq = self.template_params[tind]['sigmasq']
                row.channel = channel
            row.ifo = ifo

            row.chisq = event['chisq']
            # FIXME: This is *not* the dof!!!
            # but is needed for later programs not to fail
            if 'chisq_dof' in event.dtype.names:
                # fail through: copy the value from the trigger
                row.chisq_dof = event['chisq_dof'] / 2 + 1
            else:
                row.chisq_dof = 0

            if hasattr(self.opt, 'bank_veto_bank_file')\
                    and self.opt.bank_veto_bank_file:
                # FIXME: Why is this hardcoded?
                row.bank_chisq_dof = 10
                row.bank_chisq = event['bank_chisq']
            else:
                row.bank_chisq_dof = 0
                row.bank_chisq = 0

            if hasattr(self.opt, 'autochi_number_points')\
                    and self.opt.autochi_number_points>0:
                row.cont_chisq = event['cont_chisq']
                # FIXME: Can this come from the autochisq instance?
                cont_dof = self.opt.autochi_number_points
                if self.opt.autochi_onesided is None:
                    cont_dof = cont_dof * 2
                if self.opt.autochi_two_phase:
                    cont_dof = cont_dof * 2
                if self.opt.autochi_max_valued_dof:
                    cont_dof = self.opt.autochi_max_valued_dof
                row.cont_chisq_dof = cont_dof

            row.eff_distance = sigmasq ** (0.5) / abs(snr)
            row.snr = abs(snr)
            row.end_time = int(end_time.gpsSeconds)
            row.end_time_ns = int(end_time.gpsNanoSeconds)
            row.process_id = proc_id
            row.coa_phase = numpy.angle(snr)
            row.sigmasq = sigmasq

            row.event_id = glue.ligolw.lsctables.SnglInspiralID(event_num)

            sngl_table.append(row)

    def _create_search_summary_table(self, proc_id, nevents,
                                     ifo=None, start_time=None, end_time=None,
                                     trig_start_time=None, trig_end_time=None):
        if ifo is None:
            ifo = self.opt.channel_name[0:2]
        if start_time is None:
            start_time = self.opt.gps_start_time - self.opt.pad_data
        if end_time is None:
            end_time = self.opt.gps_end_time + self.opt.pad_data
        if trig_start_time is None:
            if self.opt.trig_start_time:
                trig_start_time = self.opt.trig_start_time
            else:
                trig_start_time = self.opt.gps_start_time +\
                              self.opt.segment_start_pad
        if trig_end_time is None:
            if self.opt.trig_end_time:
                trig_end_time = self.opt.trig_end_time
            else:
                trig_end_time = self.opt.gps_end_time - self.opt.segment_end_pad
      
        search_summary_table = glue.ligolw.lsctables.New(\
                                      glue.ligolw.lsctables.SearchSummaryTable)
        row = glue.ligolw.lsctables.SearchSummary()
        row.nevents = nevents
        row.process_id = proc_id
        row.shared_object = ""
        row.lalwrapper_cvs_tag = ""
        row.lal_cvs_tag = ""
        row.comment = ""
        row.ifos = ifo
        row.in_start_time = start_time
        row.in_start_time_ns = 0
        row.in_end_time = end_time
        row.in_end_time_ns = 0
        row.out_start_time = trig_start_time
        row.out_start_time_ns = 0
        row.out_end_time = trig_end_time
        row.out_end_time_ns = 0
        row.nnodes = 1

        search_summary_table.append(row)
        return search_summary_table

    def _create_filter_table(self, proc_id, start_time=None, approximant=None):
        if start_time is None:
            start_time = self.opt.gps_start_time
        if approximant is None:
            approximant = self.opt.approximant

        filter_table = glue.ligolw.lsctables.New(\
                                             glue.ligolw.lsctables.FilterTable)

        row = glue.ligolw.lsctables.Filter()
        row.process_id = proc_id
        row.program = "PyCBC_INSPIRAL"
        row.start_time = start_time
        row.filter_name = approximant
        row.param_set = 0
        row.comment = ""
        row.filter_id = str(glue.ligolw.lsctables.FilterID(0))

        filter_table.append(row)
        return filter_table

    def _create_search_summvars_table(self, proc_id, sample_rate=None):
        if sample_rate is None:
            sample_rate = self.opt.sample_rate

        search_summvars_table = glue.ligolw.lsctables.New(\
                                     glue.ligolw.lsctables.SearchSummVarsTable)

        row = glue.ligolw.lsctables.SearchSummVars()
        row.process_id = proc_id
        row.name = "raw data sample rate"
        row.string = ""
        row.value = 1.0 /16384
        row.search_summvar_id = str(glue.ligolw.lsctables.SearchSummVarsID(0))
        search_summvars_table.append(row)

        row = glue.ligolw.lsctables.SearchSummVars()
        row.process_id = proc_id
        row.name = "filter data sample rate"
        row.string = ""
        row.value = 1.0 / sample_rate
        row.search_summvar_id = str(glue.ligolw.lsctables.SearchSummVarsID(1))   
        search_summvars_table.append(row)
        return search_summvars_table

    def _create_summ_val_table(self, proc_id, ifo=None, trig_start_time=None,
                                trig_end_time=None, low_frequency_cutoff=None):

        if ifo is None:
            ifo = self.opt.channel_name[0:2]

        if trig_start_time is None:
            if self.opt.trig_start_time:
                trig_start_time = self.opt.trig_start_time
            else:
                trig_start_time = self.opt.gps_start_time +\
                              self.opt.segment_start_pad
        if trig_end_time is None:
            if self.opt.trig_end_time:
                trig_end_time = self.opt.trig_end_time
            else:
                trig_end_time = self.opt.gps_end_time - self.opt.segment_end_pad
        if low_frequency_cutoff is None:
            low_frequency_cutoff = self.opt.low_frequency_cutoff

        summ_val_columns = ['program', 'process_id', 'start_time',
                            'start_time_ns', 'end_time', 'end_time_ns', 'ifo',
                            'name', 'value', 'comment', 'summ_value_id']
        summ_value_table = glue.ligolw.lsctables.New(\
                glue.ligolw.lsctables.SummValueTable, columns=summ_val_columns)

        row = glue.ligolw.lsctables.SummValue()
        row.process_id = proc_id
        row.start_time = trig_start_time
        row.start_time_ns = 0
        row.end_time = trig_end_time
        row.end_time_ns = 0
        row.ifo = ifo
        row.frameset_group = ""
        row.program = "PyCBC-INSPIRAL"
        row.error = 0
        row.intvalue = 0

        row1 = copy.deepcopy(row)
        row2 = copy.deepcopy(row)
        row3 = copy.deepcopy(row)
        row1.name = "inspiral_effective_distance"

        psd = self.global_params['psd']
        from pycbc.waveform.spa_tmplt import spa_distance
        from pycbc import DYN_RANGE_FAC
        # FIXME: Lalapps did this "right" for non-spa waveforms.
        #        Should also be right here (maybe covering a range of masses)
        row1.value = spa_distance(psd, 1.4, 1.4, self.opt.low_frequency_cutoff, 
snr=8) * DYN_RANGE_FAC
        row1.comment = "1.4_1.4_8"
        row1.summ_value_id = str(glue.ligolw.lsctables.SummValueID(0))
        summ_value_table.append(row1)

        # FIXME: We haven't run on uncalibrated data since S4(?)
        #        Do we really still need this?
        row2.name = "calibration alpha"
        row2.value = 0
        row2.comment = "analysis"
        row2.summ_value_id = str(glue.ligolw.lsctables.SummValueID(1))
        summ_value_table.append(row2)

        row3.name = "calibration alphabeta"
        row3.value = 0
        row3.comment = "analysis"
        row3.summ_value_id = str(glue.ligolw.lsctables.SummValueID(2))
        summ_value_table.append(row3)

        return summ_value_table

class EventManagerMultiDet(EventManager):
    def __init__(self, opt, ifos, column, column_types, psd=None, **kwargs):
        self.opt = opt
        self.ifos = ifos
        self.global_params = kwargs
        if psd is not None:
            self.global_params['psd'] = psd[ifos[0]]

        # The events array does not like holding the ifo as string,
        # so create a mapping dict and hold as an int
        self.ifo_dict = {}
        self.ifo_reverse = {}
        for i, ifo in enumerate(ifos):
            self.ifo_dict[ifo] = i
            self.ifo_reverse[i] = ifo

        self.event_dtype = [ ('template_id', int), ('event_id', int) ]
        for column, coltype in zip (column, column_types):
            self.event_dtype.append( (column, coltype) )

        self.events = numpy.array([], dtype=self.event_dtype)
        self.event_id_map = {}
        self.event_index = 0
        self.template_params = []
        self.template_index = -1
        self.template_event_dict = {}
        self.coinc_list = []
        for ifo in ifos:
            self.template_event_dict[ifo] = numpy.array([],
                                                        dtype=self.event_dtype)

    def add_template_events_to_ifo(self, ifo, columns, vectors):
        """ Add a vector indexed """
        # Just call through to the standard function
        self.template_events = self.template_event_dict[ifo]
        self.add_template_events(columns, vectors)
        self.template_event_dict[ifo] = self.template_events
        self.template_events = None

    def cluster_template_events_single_ifo(self, tcolumn, column, window_size,
                                          ifo):
        """ Cluster the internal events over the named column
        """
        # Just call through to the standard function
        self.template_events = self.template_event_dict[ifo]
        self.cluster_template_events(tcolumn, column, window_size)
        self.template_event_dict[ifo] = self.template_events
        self.template_events = None

    def finalize_template_events(self, perform_coincidence=True,
                                 coinc_window=0.0):
        # Set ids
        for ifo in self.ifos:
            num_events = len(self.template_event_dict[ifo])
            new_event_ids = numpy.arange(self.event_index,
                                                   self.event_index+num_events)
            self.template_event_dict[ifo]['event_id'] = new_event_ids
            self.event_index = self.event_index+num_events
         
        if perform_coincidence:
            if not len(self.ifos) == 2:
                err_msg = "Coincidence currently only supported for 2 ifos."
                raise ValueError(err_msg)
            ifo1 = self.ifos[0]
            ifo2 = self.ifos[1]
            end_times1 = self.template_event_dict[ifo1]['time_index']  /\
              float(self.opt.sample_rate[ifo1]) + self.opt.gps_start_time[ifo1]
            end_times2 = self.template_event_dict[ifo2]['time_index']  /\
              float(self.opt.sample_rate[ifo2]) + self.opt.gps_start_time[ifo2]
            light_travel_time = Detector(ifo1).light_travel_time_to_detector(\
                                                                Detector(ifo2))
            coinc_window = coinc_window + light_travel_time
            # FIXME: Remove!!!
            coinc_window = 2.0
            if len(end_times1) and len(end_times2):
                idx_list1, idx_list2, _ = \
                                 coinc.time_coincidence(end_times1, end_times2,
                                                        coinc_window)
                if len(idx_list1):
                    for idx1, idx2 in zip(idx_list1, idx_list2):
                        event1 = self.template_event_dict[ifo1][idx1]
                        event2 = self.template_event_dict[ifo2][idx2]
                        self.coinc_list.append((event1, event2))
        for ifo in self.ifos:
            self.events = numpy.append(self.events,
                                                 self.template_event_dict[ifo])
            self.template_event_dict[ifo] = numpy.array([],
                                                        dtype=self.event_dtype)

    def write_events(self, outname):
        """ Write the found events to a sngl inspiral table 
        """
        self.make_output_dir(outname)
        outdoc = glue.ligolw.ligolw.Document()
        outdoc.appendChild(glue.ligolw.ligolw.LIGO_LW())

        ifostring = ''.join(self.ifos)
        ifo_ex = self.ifos[0]
        start_time = self.opt.gps_start_time[ifo_ex]
        start_time_gps = lal.LIGOTimeGPS(start_time)
        start_time_padded = self.opt.gps_start_time[ifo_ex] \
                             - self.opt.pad_data[ifo_ex]
        end_time_padded = self.opt.gps_end_time[ifo_ex] \
                           + self.opt.pad_data[ifo_ex]
        if self.opt.trig_start_time[ifo_ex]:
            trig_start_time = self.opt.trig_start_time[ifo_ex]
        else:
            trig_start_time = self.opt.gps_start_time[ifo_ex] \
                               + self.opt.segment_start_pad[ifo_ex]
        if self.opt.trig_end_time[ifo_ex]:
            trig_end_time = self.opt.trig_end_time[ifo_ex]
        else:
            trig_end_time = self.opt.gps_end_time[ifo_ex] \
                             + self.opt.segment_end_pad[ifo_ex]
        sample_rate = self.opt.sample_rate[ifo_ex]
        approximant = self.opt.approximant
        low_frequency_cutoff = self.opt.low_frequency_cutoff

        proc_id = glue.ligolw.utils.process.register_to_xmldoc(outdoc,
                        "inspiral", convert_to_process_params_dict(self.opt),
                        comment="", ifos=[ifostring],
                        version=glue.git_version.id,
                        cvs_repository=glue.git_version.branch,
                        cvs_entry_time=glue.git_version.date).process_id

        # Create sngl_inspiral table ###########################################
        sngl_table = glue.ligolw.lsctables.New(\
                                       glue.ligolw.lsctables.SnglInspiralTable)
        self._add_sngls_to_output(sngl_table, proc_id,
                                  start_time=start_time_gps,
                                  sample_rate=sample_rate, multi_ifo=True)
        outdoc.childNodes[0].appendChild(sngl_table)

        # Create the coincidence tables ######################################
        coinc_def_table = glue.ligolw.lsctables.New(\
                                       glue.ligolw.lsctables.CoincDefTable)
        coinc_event_table = glue.ligolw.lsctables.New(\
                                         glue.ligolw.lsctables.CoincTable)
        coinc_event_map_table = glue.ligolw.lsctables.New(\
                                      glue.ligolw.lsctables.CoincMapTable)
        time_slide_table = glue.ligolw.lsctables.New(\
                                          glue.ligolw.lsctables.TimeSlideTable)
        coinc_inspiral_table = glue.ligolw.lsctables.New(\
                                      glue.ligolw.lsctables.CoincInspiralTable)
        self._add_coincs_to_output(coinc_def_table, coinc_event_table,
                                   coinc_event_map_table, time_slide_table,
                                   coinc_inspiral_table, sngl_table, proc_id)
        outdoc.childNodes[0].appendChild(coinc_def_table)
        outdoc.childNodes[0].appendChild(coinc_event_table)
        outdoc.childNodes[0].appendChild(coinc_event_map_table)
        outdoc.childNodes[0].appendChild(time_slide_table)
        outdoc.childNodes[0].appendChild(coinc_inspiral_table)

        # Create Search Summary Table ########################################
        search_summary_table = self._create_search_summary_table(proc_id,
                           len(sngl_table),
                           ifo=ifostring, start_time=start_time_padded,
                           end_time=end_time_padded,
                           trig_start_time=trig_start_time,
                           trig_end_time=trig_end_time)
        outdoc.childNodes[0].appendChild(search_summary_table)

        # Create Filter Table ########################################
        filter_table = self._create_filter_table(proc_id, start_time=start_time,
                                                 approximant=approximant)
        outdoc.childNodes[0].appendChild(filter_table)

        # SumVars Table ########################################
        search_summvars_table = self._create_search_summvars_table(proc_id,
                                                       sample_rate=sample_rate)
        outdoc.childNodes[0].appendChild(search_summvars_table)

        # SumValue Table ########################################
        summ_value_table = self._create_summ_val_table(proc_id, ifo=ifostring,
                                     trig_start_time=trig_start_time,
                                     trig_end_time=trig_end_time,
                                     low_frequency_cutoff=low_frequency_cutoff)
        outdoc.childNodes[0].appendChild(summ_value_table)

        # Write out file #####################################################
        glue.ligolw.utils.write_filename(outdoc, outname,
                                         gz=outname.endswith('gz'))

    def _add_coincs_to_output(self, coinc_def_table, coinc_event_table,
                              coinc_event_map_table, time_slide_table,
                              coinc_inspiral_table, sngl_table, proc_id):
        # FIXME: This shouldn't live here
        # FIXME: More choices would be good
        magic_number = 6.0
        def get_weighted_snr(self, fac):
            rchisq = self.chisq/(2*self.chisq_dof - 2)
            nhigh = 2.
            if rchisq > 1.:
                return self.snr/((1+rchisq**(fac/nhigh))/2)**(1./fac)
            else:
                return self.snr

        # Define global IDs up front:
        coinc_def_id = glue.ligolw.lsctables.CoincDefID(0)
        # FIXME: Add support for multiple slides
        time_slide_id = glue.ligolw.lsctables.TimeSlideID(0)
        for ifo in self.ifos:
            time_slide_row = glue.ligolw.lsctables.TimeSlide()
            time_slide_row.instrument = ifo
            time_slide_row.time_slide_id = time_slide_id
            time_slide_row.offset = 0
            time_slide_row.process_id = proc_id
            time_slide_table.append(time_slide_row)
        time_slide_dict = time_slide_table.as_dict()

        ifostring = ''.join(self.ifos)

        count = 0
        for coinc in self.coinc_list:
            # Check that all sngls are present
            coinc_removed_flag=0
            for sngl in coinc:
                if not self.event_id_map.has_key(sngl['event_id']):
                    # If not event_id then one of the sngls is not in the sngl
                    # table because it was removed at some point after testing
                    # coincidence. Therefore this is not still a coincident
                    # event.
                    coinc_removed_flag=1
                    break
            if coinc_removed_flag:
                continue
            coinc_id = glue.ligolw.lsctables.CoincID(count)
            count = count+1
            # Create the coinc map entry
            sngl_xmls = []
            for sngl in coinc:
                coinc_map_row = glue.ligolw.lsctables.CoincMap()
                # I really need this .... every time?!
                coinc_map_row.table_name = 'sngl_inspiral'
                coinc_map_row.coinc_event_id = coinc_id
                sngl_id_num = self.event_id_map[sngl['event_id']]
                sngl_id = glue.ligolw.lsctables.SnglInspiralID(sngl_id_num)
                coinc_map_row.event_id = sngl_id
                coinc_event_map_table.append(coinc_map_row)
                # NOTE: This now assumes event_ids are ordered in sngl_inspiral
                #       table.
                sngl_xmls.append(sngl_table[sngl_id_num])

            # Now construct the coinc_inspiral, which is actually *two* tables
            coinc_event_row = glue.ligolw.lsctables.Coinc()
            coinc_inspiral_row = glue.ligolw.lsctables.CoincInspiral()
            # Fill the joining/meta columns
            coinc_event_row.coinc_def_id = coinc_def_id
            coinc_event_row.nevents = len(coinc)
            coinc_event_row.instruments = ifostring
            coinc_inspiral_row.set_ifos(self.ifos)
            coinc_event_row.time_slide_id = time_slide_id
            coinc_event_row.process_id = proc_id
            coinc_event_row.coinc_event_id = coinc_id
            coinc_inspiral_row.coinc_event_id = coinc_id

            # Meaningful rows
            coinc_inspiral_row.mchirp = sum(sngl.mchirp for sngl in sngl_xmls)\
                                                               / len(sngl_xmls)
            coinc_inspiral_row.minimum_duration = \
                              min(sngl.template_duration for sngl in sngl_xmls)
            coinc_inspiral_row.mass = sum(sngl.mass1 + sngl.mass2 \
                                        for sngl in sngl_xmls) / len(sngl_xmls)
            # End time is chosen as the unslid time of the first ifo in the
            # coincidence, where "first" ifo is chosen alphabetically.
            first_xml = min(sngl_xmls, key = lambda sngl: sngl.ifo)
            end_time = first_xml.get_end() + \
                                    timeslid_dict[time_slide_id][first_xml.ifo]
            coinc_inspiral_row.set_end(end_time)
            coinc_inspiral_row.snr = numpy.sqrt( sum( \
                                  get_weighted_snr(sngl, fac=magic_number)**2 \
                                                        for sngl in sngl_xmls))

            # Rows that are populated later
            coinc_event_row.likelihood = 0.
            coinc_inspiral_row.false_alarm_rate = 0.
            coinc_inspiral_row.combined_far = 0.

            # Add new row
            coinc_event_table.append(coinc_event_row)
            coinc_inspiral_table.append(coinc_inspiral_row)

        # Create coinc_definer table
        coinc_def_row = glue.ligolw.lsctables.CoincDef()
        coinc_def_row.search = "inspiral"
        coinc_def_row.description = "sngl_inspiral-sngl_inspiral coincidences"
        coinc_def_row.coinc_def_id = coinc_def_id
        coinc_def_row.search_coinc_type = 0
        coinc_def_table.append(coinc_def_row)

__all__ = ['threshold_and_cluster', 'newsnr',
           'findchirp_cluster_over_window', 'fc_cluster_over_window_fast',
           'threshold', 'cluster_reduce',
           'EventManager', 'EventManagerMultiDet']<|MERGE_RESOLUTION|>--- conflicted
+++ resolved
@@ -289,30 +289,6 @@
             raise ValueError('Cannot write to this format')
     
     def write_to_hdf(self, outname):  
-<<<<<<< HEAD
-        def changes(arr):
-            from pycbc.future import unique
-            l = numpy.where(arr[:-1] != arr[1:])[0]
-            l = numpy.concatenate(([0], l+1, [len(arr)]))
-            return unique(l)
-          
-        class fw(object):
-            def __init__(self, name, prefix, groups, hashes):
-                import h5py
-                self.f = h5py.File(name, 'w')
-                self.prefix = prefix
-                self.groups = groups
-                self.hashes = hashes
-                
-            def __setitem__(self, name, data):
-                for i in range(len(self.groups) - 1):
-                    col = self.prefix + '/' + str(self.hashes[i]) + '/' + name
-                    group_data = data[self.groups[i]:self.groups[i+1]]
-                    self.f.create_dataset(col, data=group_data, compression='gzip')
-                       
-        self.events.sort(order='template_id')
-        
-=======
         class fw(object):
             def __init__(self, name, prefix):
                 import h5py
@@ -328,30 +304,17 @@
                        
         self.events.sort(order='template_id')
               
->>>>>>> 1a10d38c
         # Template id hack
         m1 = numpy.array([p['tmplt'].mass1 for p in self.template_params], dtype=numpy.float32)
         m2 = numpy.array([p['tmplt'].mass2 for p in self.template_params], dtype=numpy.float32)
         s1 = numpy.array([p['tmplt'].spin1z for p in self.template_params], dtype=numpy.float32)
-<<<<<<< HEAD
-        s2 = numpy.array([p['tmplt'].spin2z for p in self.template_params], dtype=numpy.float32)
-    
-=======
         s2 = numpy.array([p['tmplt'].spin2z for p in self.template_params], dtype=numpy.float32) 
->>>>>>> 1a10d38c
         th = numpy.zeros(len(m1), dtype=int)
         for j, v in enumerate(zip(m1, m2, s1, s2)):
             th[j] = hash(v)
         
         tid = self.events['template_id']
-<<<<<<< HEAD
-        ifo = self.opt.channel_name[0:2]
-        ctid = changes(tid)
-        hs = th[tid][ctid[0:-1]]
-        f = fw(outname, ifo, ctid, hs)
-=======
         f = fw(outname, self.opt.channel_name[0:2])
->>>>>>> 1a10d38c
         
         if len(self.events):
             f['snr'] = abs(self.events['snr'])
@@ -364,11 +327,6 @@
             template_sigmasq = numpy.array([t['sigmasq'] for t in self.template_params], dtype=numpy.float32)
             f['sigmasq'] = template_sigmasq[tid]
          
-<<<<<<< HEAD
-            cont_dof = self.opt.autochi_number_points if self.opt.autochi_onesided else 2 * self.opt.autochi_number_points
-            f['cont_chisq_dof'] = numpy.repeat(cont_dof, len(self.events))
-            f['bank_chisq_dof'] = numpy.repeat(10, len(self.events))      
-=======
             # FIXME: Can we get this value from the autochisq instance?
             cont_dof = self.opt.autochi_number_points
             if self.opt.autochi_onesided is None:
@@ -379,27 +337,23 @@
                 cont_dof = self.opt.autochi_max_valued_dof
             f['cont_chisq_dof'] = numpy.repeat(cont_dof, len(self.events))
             f['bank_chisq_dof'] = numpy.repeat(10, len(self.events))
->>>>>>> 1a10d38c
 
             if 'chisq_dof' in self.events.dtype.names:
                 f['chisq_dof'] = self.events['chisq_dof'] / 2 + 1
             else:
                 f['chisq_dof'] = numpy.zeros(len(self.events))
 
-<<<<<<< HEAD
-=======
             f['template_hash'] = th[tid]
             
->>>>>>> 1a10d38c
         if self.opt.trig_start_time:
-            f.f['%s/search/start_time' % ifo] = numpy.array([self.opt.trig_start_time])
+            f['search/start_time'] = numpy.array([self.opt.trig_start_time])
         else:
-            f.f['%s/search/start_time' % ifo] = numpy.array([self.opt.gps_start_time + self.opt.segment_start_pad])
+            f['search/start_time'] = numpy.array([self.opt.gps_start_time + self.opt.segment_start_pad])
             
         if self.opt.trig_end_time:
-            f.f['%s/search/end_time' % ifo] = numpy.array([self.opt.trig_end_time])
+            f['search/end_time'] = numpy.array([self.opt.trig_end_time])
         else:
-            f.f['%s/search/end_time' % ifo] = numpy.array([self.opt.gps_end_time - self.opt.segment_end_pad])
+            f['search/end_time'] = numpy.array([self.opt.gps_end_time - self.opt.segment_end_pad])
 
     def write_to_xml(self, outname):
         """ Write the found events to a sngl inspiral table 
