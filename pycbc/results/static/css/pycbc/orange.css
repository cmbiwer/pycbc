/* set style for body */
html, body {
    height:100%;
    font-family : Lato, sans-serif;
    background-color:#EEEEEE;
}

p.subtitle{
    font-size : 18px;
}

/* add some space to the left upon inserting a caret */
.caret{
    margin-left : 4px;
}

/* add shadow to navbar */
.navbar {
    box-shadow : 0 1px 10px rgba(0,0,0,0.23),0 1px 10px rgba(0,0,0,0.16);
    font-size : 14px;
}

/* set style for horizontal bars in inactive navbar overflow button */
.navbar .navbar-toggle .icon-bar{
    margin-top : 2px;
    width : 15px;
    background-color : #EEEEEE;
}

/* set style for horizontal bars in hovered navbar overflow button */
.navbar .navbar-toggle:hover {
    color:#EEEEEE;
}

/* style for well that holds assigned file renderings */
.well{
    background-color : #FFFFFF;
    padding : 19px;
    box-shadow : 0 3px 10px rgba(0,0,0,0.23),0 3px 10px rgba(0,0,0,0.16);
    border-radius : 2px;
    border : 0;
}

.navbar-custom {
	background-color: #FF7F00;
        color:#000000;
  	border-radius:0;
font-size:16px;
}
  
.navbar-custom .navbar-nav > li > a {
  	color:#000000;
  	padding-left:5px;
  	padding-right:5px;
    padding-top:20px;
    padding-bottom:20px;
}

.navbar-custom .navbar-nav > .active > a, .navbar-nav > .active > a:hover, .navbar-nav > .active > a:focus {
    color: #000000;
	background-color:transparent;
}
      
.navbar-custom .navbar-nav > li > a:hover, .nav > li > a:focus {
    text-decoration: none;
    background-color: #E67200;
}
      
.navbar-custom .navbar-brand {
   color : #000000;
   padding : 5px;
}

.navbar-custom .navbar-toggle,
.navbar-custom .nav .open>a, .navbar-custom .nav .open>a:hover, .navbar-custom .nav .open>a:focus {
   background-color:#E67200;
}

.navbar-custom .icon-bar {
   border: 1px solid #FFFFFF;
}

/*-- change navbar dropdown color --*/
.navbar-custom .navbar-nav .open .dropdown-menu>li>a,.navbar-custom .navbar-nav .open .dropdown-menu {
    color:#000000;
}

.footer-custom {
    padding : 25px;
}
<<<<<<< HEAD

a {
    color:#000000;
}
=======
>>>>>>> 2804f07b
<|MERGE_RESOLUTION|>--- conflicted
+++ resolved
@@ -88,10 +88,7 @@
 .footer-custom {
     padding : 25px;
 }
-<<<<<<< HEAD
 
 a {
     color:#000000;
-}
-=======
->>>>>>> 2804f07b
+}